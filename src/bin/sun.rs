--- conflicted
+++ resolved
@@ -3,7 +3,6 @@
 
 use wassily::skia::Canvas;
 
-<<<<<<< HEAD
 const WIDTH: f32 = 8191.0;
 const HEIGHT: f32 = 8191.0;
 const XSTEP: f32 = 10.0; // 7.0
@@ -29,31 +28,7 @@
     stolen.rotate_hue(150.0);
 
     let bg = stolen.colors[2];
-=======
-const WIDTH: f32 = 8191.0; // 8191.0
-const HEIGHT: f32 = 8191.0; //0.75 * WIDTH; // 6144
-const XSTEP: f32 = 10.0; // 7.0
-const YSTEP: f32 = 10.0; // 80.0
-const LENGTH: usize = 800; // 800
-const LINES: usize = 3000; // 1000
-const COLORS: usize = 2000; // 1000
-const SEED: u64 = 1; // 0
-const SCALE: f32 = 0.0025; // 0.0019
-const RADIUS: f32 = 2000.0;
-const K: f32= 2.75;
 
-fn main() {
-    let mut wk = Wassily::new(WIDTH, HEIGHT);
-    // wk.set_noise_fn(noise::BasicMulti::new());
-    wk.set_seed(SEED);
-    wk.set_noise_scale(SCALE);
-    let mut canvas = Pixmap::new(wk.width_n(), wk.height_n()).unwrap();
-    let img = Pixmap::load_png("hut.png").expect("Can't loag image");
-    let mut palette = Palette::with_img(img, COLORS);
-    // palette.sort_by_chroma();
-
-    let bg = palette.colors[1990];
->>>>>>> 2271eee1
     canvas.fill(bg);
 
     for i in 1..LINES {
@@ -76,22 +51,14 @@
         if curve.len() >= 2 {
             let shape = ShapeBuilder::new()
                 .no_fill()
-<<<<<<< HEAD
                 .stroke_weight(8.0)
                 .stroke_color(palette.rand_color())
                 // .stroke_color(palette.colors[i])
-=======
-                .stroke_weight(4.0)
-                .stroke_color(palette.rand_color())
->>>>>>> 2271eee1
+
                 .points(&curve)
                 .build();
             shape.draw(&mut canvas);
         }
     }
-<<<<<<< HEAD
     canvas.save("solar_k3.25.png");
-=======
-    canvas.save_png("image.png").unwrap();
->>>>>>> 2271eee1
 }