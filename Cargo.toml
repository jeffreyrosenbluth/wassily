[package]
name = "wassily"
version = "0.1.0"
authors = ["jeffreyrosenbluth <jeffrey.rosenbluth@gmail.com>"]
edition = "2018"

# See more keys and their definitions at https://doc.rust-lang.org/cargo/reference/manifest.html

[dependencies]
tiny-skia = "0.5"
raqote = "0.8"
# noise = "0.7.0"
# noise = { git = "https://github.com/jeffreyrosenbluth/noise-rs.git", branch = "master" }
noise = { path = "/Users/jeffreyrosenbluth/Rust/noise-rs"}
rand = "0.8.3"
rand_distr = "0.4"
rand_pcg = "0.3"
colorous = "1.0"
<<<<<<< HEAD
palette = "0.5"
opensimplex_noise_rs = "0.3"
euclid = "0.20"
lyon_geom = "0.17"
image = "0.23"
cfg-if = "1.0"
png = "0.16"
svg = "0.9"
color-thief = "0.2"
=======
palette = "0.5"
>>>>>>> 2271eee1
<|MERGE_RESOLUTION|>--- conflicted
+++ resolved
@@ -16,7 +16,6 @@
 rand_distr = "0.4"
 rand_pcg = "0.3"
 colorous = "1.0"
-<<<<<<< HEAD
 palette = "0.5"
 opensimplex_noise_rs = "0.3"
 euclid = "0.20"
@@ -25,7 +24,4 @@
 cfg-if = "1.0"
 png = "0.16"
 svg = "0.9"
-color-thief = "0.2"
-=======
-palette = "0.5"
->>>>>>> 2271eee1
+color-thief = "0.2"